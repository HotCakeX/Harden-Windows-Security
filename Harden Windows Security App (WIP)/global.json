--- conflicted
+++ resolved
@@ -1,16 +1,6 @@
-<<<<<<< HEAD
 {
   "sdk": {
     "version": "10.0.100-preview.5",
     "rollForward": "LatestMajor",
     "allowPrerelease": true
-  }
-=======
-{
-    "sdk": {
-        "version": "9.0.301",
-        "rollForward": "latestMajor",
-        "allowPrerelease": false
-    }
->>>>>>> e781b269
-}+  }