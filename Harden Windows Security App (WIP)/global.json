{
<<<<<<< HEAD
    "sdk": {
        "version": "9.0.301",
        "rollForward": "latestMajor",
        "allowPrerelease": false
    }
}
=======
  "sdk": {
    "version": "10.0.100-preview.5",
    "rollForward": "LatestMajor",
    "allowPrerelease": true
  }
>>>>>>> c4736508
<|MERGE_RESOLUTION|>--- conflicted
+++ resolved
@@ -1,15 +1,5 @@
-{
-<<<<<<< HEAD
-    "sdk": {
-        "version": "9.0.301",
-        "rollForward": "latestMajor",
-        "allowPrerelease": false
-    }
-}
-=======
   "sdk": {
     "version": "10.0.100-preview.5",
     "rollForward": "LatestMajor",
     "allowPrerelease": true
-  }
->>>>>>> c4736508
+  }